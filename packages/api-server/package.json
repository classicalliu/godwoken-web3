--- conflicted
+++ resolved
@@ -25,14 +25,9 @@
     ]
   },
   "dependencies": {
-<<<<<<< HEAD
     "@ckb-lumos/base": "0.18.0-rc6",
     "@ckb-lumos/toolkit": "0.18.0-rc6",
-    "@godwoken-web3/godwoken": "0.13.4",
-=======
-    "@ckb-lumos/base": "^0.18.0-rc1",
     "@godwoken-web3/godwoken": "0.13.5",
->>>>>>> 000ef511
     "@newrelic/native-metrics": "^7.0.1",
     "@polyjuice-provider/base": "^0.1.3",
     "@sentry/node": "^6.11.0",

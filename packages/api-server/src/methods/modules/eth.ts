--- conflicted
+++ resolved
@@ -15,23 +15,17 @@
   verifyGasLimit,
   verifyIntrinsicGas,
 } from "../validator";
-<<<<<<< HEAD
 import {
   AutoCreateAccountCacheValue,
   FilterFlag,
   FilterObject,
 } from "../../cache/types";
-import { HexNumber, Hash, Address, HexString } from "@ckb-lumos/base";
-import { RawL2Transaction, RunResult } from "@godwoken-web3/godwoken";
-=======
-import { FilterFlag, FilterObject } from "../../cache/types";
 import { Address, Hash, HexNumber, HexString } from "@ckb-lumos/base";
 import {
   GodwokenClient,
   RawL2Transaction,
   RunResult,
 } from "@godwoken-web3/godwoken";
->>>>>>> 4d783a79
 import {
   CKB_SUDT_ID,
   COMPATIBLE_DOCS_URL,

--- conflicted
+++ resolved
@@ -1,23 +1,17 @@
 import { Callback } from '../types';
 import * as Knex from 'knex';
 const Config = require('../../../config/eth.json');
-<<<<<<< HEAD
 import { middleware, validators } from '../validator';
-=======
 require('dotenv').config({path: "./.env"})
->>>>>>> 02a04345
 
 export class Eth {
   knex: Knex;
   constructor () {
-<<<<<<< HEAD
     
-=======
     this.knex = require("knex")({
       client: "postgresql",
       connection:  process.env.DATABASE_URL,
     });
->>>>>>> 02a04345
   }
    
   /**

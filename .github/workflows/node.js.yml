# This workflow will do a clean install of node dependencies, cache/restore them, build the source code and run tests across different versions of node
# For more information see: https://help.github.com/actions/language-and-framework-guides/using-nodejs-with-github-actions

name: Node.js CI

on:
  push:
    branches:
      - main
  pull_request:

jobs:
  build:

    runs-on: ubuntu-latest

    strategy:
      matrix:
        node-version: [14.x, 16.x]
        # See supported Node.js release schedule at https://nodejs.org/en/about/releases/

    steps:
    - uses: actions/checkout@v2
    - name: Use Node.js ${{ matrix.node-version }}
      uses: actions/setup-node@v2
      with:
        node-version: ${{ matrix.node-version }}
        cache: 'yarn'
    - run: yarn install
    - run: yarn run build
    - run: yarn workspace @godwoken-web3/api-server run test tests/db/helpers.test.ts
<<<<<<< HEAD
    - run: yarn workspace @godwoken-web3/api-server run test tests/utils
=======
    - run: yarn workspace @godwoken-web3/api-server run test tests/utils/erc20.test.ts
    - run: yarn workspace @godwoken-web3/api-server run test tests/base/types/uint32.test.ts
    - run: yarn workspace @godwoken-web3/api-server run test tests/base/types/uint64.test.ts
    - run: yarn workspace @godwoken-web3/api-server run test tests/base/types/uint128.test.ts
    - run: yarn workspace @godwoken-web3/api-server run test tests/base/types/uint256.test.ts
>>>>>>> 2b1dc8e8
    - run: yarn run fmt
    - run: yarn run lint
    - run: git diff --exit-code<|MERGE_RESOLUTION|>--- conflicted
+++ resolved
@@ -29,15 +29,8 @@
     - run: yarn install
     - run: yarn run build
     - run: yarn workspace @godwoken-web3/api-server run test tests/db/helpers.test.ts
-<<<<<<< HEAD
     - run: yarn workspace @godwoken-web3/api-server run test tests/utils
-=======
-    - run: yarn workspace @godwoken-web3/api-server run test tests/utils/erc20.test.ts
-    - run: yarn workspace @godwoken-web3/api-server run test tests/base/types/uint32.test.ts
-    - run: yarn workspace @godwoken-web3/api-server run test tests/base/types/uint64.test.ts
-    - run: yarn workspace @godwoken-web3/api-server run test tests/base/types/uint128.test.ts
-    - run: yarn workspace @godwoken-web3/api-server run test tests/base/types/uint256.test.ts
->>>>>>> 2b1dc8e8
+    - run: yarn workspace @godwoken-web3/api-server run test tests/base/types
     - run: yarn run fmt
     - run: yarn run lint
     - run: git diff --exit-code
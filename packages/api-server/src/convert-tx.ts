--- conflicted
+++ resolved
@@ -132,15 +132,6 @@
   return "0x" + tx.r.slice(2) + tx.s.slice(2) + realVWithoutPrefix;
 }
 
-<<<<<<< HEAD
-function numberToRlpEncode(num: HexString): HexString {
-  if (num === "0x0" || num === "0x") {
-    return "0x";
-  }
-
-  return "0x" + BigInt(num).toString(16);
-}
-
 export function recoverEthAddressFromPolyjuiceTx(
   rawTx: PolyjuiceTransaction
 ): HexString {
@@ -153,11 +144,9 @@
   return fromEthAddress;
 }
 
-=======
 // https://eips.ethereum.org/EIPS/eip-155
 // For non eip-155 txs, (nonce, gasprice, startgas, to, value, data)
 // For eip155 txs, (nonce, gasprice, startgas, to, value, data, chainid, 0, 0)
->>>>>>> 93853f8e
 function calcMessage(tx: PolyjuiceTransaction): HexString {
   const v: bigint = BigInt(tx.v);
 

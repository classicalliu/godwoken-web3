{
  "name": "@godwoken-web3/godwoken",
<<<<<<< HEAD
  "version": "1.8.1",
=======
  "version": "1.8.2",
>>>>>>> 3d7ed5bf
  "private": true,
  "main": "lib/index.js",
  "scripts": {
    "regenerate-schemas": "cd scripts && ./regenerate-schemas.sh && cd -;",
    "fmt": "prettier --write \"src/**/*.ts\" package.json",
    "lint": "eslint -c ../../.eslintrc.js \"src/**/*.ts\"",
    "build": "tsc"
  },
  "dependencies": {
    "@ckb-lumos/base": "0.18.0-rc6",
    "@ckb-lumos/toolkit": "0.18.0-rc6",
    "cross-fetch": "^3.1.5",
    "jsbi": "^4.2.0",
    "winston": "^3.7.2"
  }
}<|MERGE_RESOLUTION|>--- conflicted
+++ resolved
@@ -1,10 +1,6 @@
 {
   "name": "@godwoken-web3/godwoken",
-<<<<<<< HEAD
-  "version": "1.8.1",
-=======
   "version": "1.8.2",
->>>>>>> 3d7ed5bf
   "private": true,
   "main": "lib/index.js",
   "scripts": {
